--- conflicted
+++ resolved
@@ -3,12 +3,8 @@
 };
 use serde::Serialize;
 use std::convert::TryFrom;
-<<<<<<< HEAD
 use std::mem;
 use windows::core::{IUnknown, Interface, BSTR, VARIANT};
-=======
-use windows::core::{IUnknown, Interface, VARIANT};
->>>>>>> 386a89f2
 use windows::Win32::Foundation::{VARIANT_BOOL, VARIANT_FALSE, VARIANT_TRUE};
 use windows::Win32::System::Com::{SAFEARRAY, SAFEARRAYBOUND};
 use windows::Win32::System::Variant::*;
@@ -107,9 +103,9 @@
             .map_err(|e| {WMIError::CommonError(e.to_string())})?;
         let fnSafeArrayCreate:unsafe extern "system" fn(
             vt : VARENUM,
-            cdims : u32, 
+            cdims : u32,
             rgsabound : *const SAFEARRAYBOUND) -> *mut SAFEARRAY = std::mem::transmute(proc);
-        
+
         let psa: *mut SAFEARRAY = fnSafeArrayCreate(VT_BSTR, 1, rgsaBounds.as_ptr() );
         if psa.is_null() {
             return Err(WMIError::SerdeError("Failed to create SAFEARRAY.".into()))
@@ -123,16 +119,16 @@
             .map_err(|e| {WMIError::CommonError(e.to_string())})?;
         let fnSafeArrayPutElement:unsafe extern "system" fn(
             psa : *const SAFEARRAY,
-            rgindices : *const i32, 
+            rgindices : *const i32,
             pv : *const core::ffi::c_void) -> windows_core::HRESULT = std::mem::transmute(proc);
-        
+
         for (i, s) in params.iter().enumerate() {
             // 将字符串转换为 BSTR 类型
             let bstr: BSTR = BSTR::from(s);
             // 将 BSTR 放入 SAFEARRAY 的指定索引位置
-            
+
             unsafe {fnSafeArrayPutElement(psa, &mut (i as i32), bstr.as_ptr() as *const _).ok()?;}
-            
+
         }
         // 创建一个 VARIANT 并将 SAFEARRAY 作为其值
         let variant = windows_core::imp::VARIANT {
